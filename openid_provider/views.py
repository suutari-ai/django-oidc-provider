<<<<<<< HEAD
import urllib

from django.conf import settings
=======
>>>>>>> 97eef517
from django.contrib.auth import REDIRECT_FIELD_NAME
from django.contrib.auth.views import redirect_to_login
from django.core.urlresolvers import reverse
from django.http import HttpResponse, HttpResponseRedirect

from django.shortcuts import render
from django.views.decorators.http import require_http_methods
from django.views.generic import View
<<<<<<< HEAD

from .lib.errors import *
from .lib.endpoints.authorize import *
from .lib.endpoints.token import *
from .lib.endpoints.userinfo import *
=======
from openid_provider.lib.errors import *
from openid_provider.lib.endpoints.authorize import *
from openid_provider.lib.endpoints.token import *
from openid_provider.lib.endpoints.userinfo import *
from openid_provider import settings
>>>>>>> 97eef517


class AuthorizeView(View):

    def get(self, request, *args, **kwargs):

        authorize = AuthorizeEndpoint(request)

        try:
            authorize.validate_params()

            if request.user.is_authenticated():

                # This is for printing scopes in form.
                authorize.params.scope_str = ' '.join(authorize.params.scope)

                context = {
                    'params': authorize.params,
                    'client': authorize.client,
                }

                return render(request, 'openid_provider/authorize.html', context)
            else:
                path = request.get_full_path()
                return redirect_to_login(
                    path, settings.get('LOGIN_URL'), REDIRECT_FIELD_NAME)

        except (ClientIdError, RedirectUriError) as error:
            context = {
                'error': error.error,
                'description': error.description,
            }

            return render(request, 'openid_provider/error.html', context)

        except (AuthorizeError) as error:
            uri = error.create_uri(
                authorize.params.redirect_uri,
                authorize.params.state)

            return HttpResponseRedirect(uri)

    def post(self, request, *args, **kwargs):

        authorize = AuthorizeEndpoint(request)

        allow = True if request.POST.get('allow') else False

        try: 
            uri = authorize.create_response_uri(allow)

            return HttpResponseRedirect(uri)

        except (AuthorizeError) as error:
            uri = error.create_uri(authorize.params.redirect_uri, authorize.params.state)

            return HttpResponseRedirect(uri)


class TokenView(View):

    def post(self, request, *args, **kwargs):
        
        token = TokenEndpoint(request)

        try:
            token.validate_params()

            dic = token.create_response_dic()

            return TokenEndpoint.response(dic)

        except (TokenError) as error:
            return TokenEndpoint.response(error.create_dict(), status=400)

@require_http_methods(['GET', 'POST'])
def userinfo(request):

    userinfo = UserInfoEndpoint(request)
    
    try:
        userinfo.validate_params()

        dic = userinfo.create_response_dic()

        return UserInfoEndpoint.response(dic)

    except (UserInfoError) as error:
        return UserInfoEndpoint.error_response(
            error.code,
            error.description,
            error.status)<|MERGE_RESOLUTION|>--- conflicted
+++ resolved
@@ -1,9 +1,6 @@
-<<<<<<< HEAD
 import urllib
 
 from django.conf import settings
-=======
->>>>>>> 97eef517
 from django.contrib.auth import REDIRECT_FIELD_NAME
 from django.contrib.auth.views import redirect_to_login
 from django.core.urlresolvers import reverse
@@ -12,19 +9,13 @@
 from django.shortcuts import render
 from django.views.decorators.http import require_http_methods
 from django.views.generic import View
-<<<<<<< HEAD
 
 from .lib.errors import *
 from .lib.endpoints.authorize import *
 from .lib.endpoints.token import *
 from .lib.endpoints.userinfo import *
-=======
-from openid_provider.lib.errors import *
-from openid_provider.lib.endpoints.authorize import *
-from openid_provider.lib.endpoints.token import *
-from openid_provider.lib.endpoints.userinfo import *
+
 from openid_provider import settings
->>>>>>> 97eef517
 
 
 class AuthorizeView(View):
@@ -38,7 +29,7 @@
 
             if request.user.is_authenticated():
 
-                # This is for printing scopes in form.
+                # This is for printing scopes in the form.
                 authorize.params.scope_str = ' '.join(authorize.params.scope)
 
                 context = {
