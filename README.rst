--- conflicted
+++ resolved
@@ -41,10 +41,6 @@
 
 * **BAID** by Government of Buenos Aires City. (`view site <https://id.buenosaires.gob.ar/>`_)
 * **Example OIDC provider** by Juan Ignacio Fiorentino. (`view site <http://openid.juanifioren.com/>`_)
-<<<<<<< HEAD
-* **BAID** by Government of Buenos Aires City. (`view site <https://id.buenosaires.gob.ar/>`_)
-=======
->>>>>>> f6e4a1e4
 
 ************
 Contributing
